# Copyright (c) 2020, NVIDIA CORPORATION.  All rights reserved.
#
# Licensed under the Apache License, Version 2.0 (the "License");
# you may not use this file except in compliance with the License.
# You may obtain a copy of the License at
#
#     http://www.apache.org/licenses/LICENSE-2.0
#
# Unless required by applicable law or agreed to in writing, software
# distributed under the License is distributed on an "AS IS" BASIS,
# WITHOUT WARRANTIES OR CONDITIONS OF ANY KIND, either express or implied.
# See the License for the specific language governing permissions and
# limitations under the License.
import copy
import json
import os
import tempfile
import time
from math import ceil
from typing import Dict, List, Optional, Union

import torch
from omegaconf import DictConfig, OmegaConf, open_dict
from pytorch_lightning import Trainer
from tqdm.auto import tqdm

from nemo.collections.asr.data import audio_to_text_dataset
from nemo.collections.asr.data.audio_to_text_dali import DALIOutputs
from nemo.collections.asr.losses.ctc import CTCLoss
from nemo.collections.asr.metrics.wer import WER
from nemo.collections.asr.models.asr_model import ASRModel, ExportableEncDecModel
from nemo.collections.asr.parts.perturb import process_augmentations
from nemo.core.classes.common import PretrainedModelInfo, typecheck
from nemo.core.neural_types import AudioSignal, LabelsType, LengthsType, LogprobsType, NeuralType, SpectrogramType
from nemo.utils import logging

__all__ = ['EncDecCTCModel', 'JasperNet', 'QuartzNet']


class EncDecCTCModel(ASRModel, ExportableEncDecModel):
    """Base class for encoder decoder CTC-based models."""

    @classmethod
    def list_available_models(cls) -> Optional[PretrainedModelInfo]:
        """
        This method returns a list of pre-trained model which can be instantiated directly from NVIDIA's NGC cloud.

        Returns:
            List of available pre-trained models.
        """
        results = []

        model = PretrainedModelInfo(
            pretrained_model_name="QuartzNet15x5Base-En",
            description="QuartzNet15x5 model trained on six datasets: LibriSpeech, Mozilla Common Voice (validated clips from en_1488h_2019-12-10), WSJ, Fisher, Switchboard, and NSC Singapore English. It was trained with Apex/Amp optimization level O1 for 600 epochs. The model achieves a WER of 3.79% on LibriSpeech dev-clean, and a WER of 10.05% on dev-other. Please visit https://ngc.nvidia.com/catalog/models/nvidia:nemospeechmodels for further details.",
            location="https://api.ngc.nvidia.com/v2/models/nvidia/nemospeechmodels/versions/1.0.0a5/files/QuartzNet15x5Base-En.nemo",
        )
        results.append(model)

        model = PretrainedModelInfo(
            pretrained_model_name="stt_en_quartznet15x5",
            description="For details about this model, please visit https://ngc.nvidia.com/catalog/models/nvidia:nemo:stt_en_quartznet15x5",
            location="https://api.ngc.nvidia.com/v2/models/nvidia/nemo/stt_en_quartznet15x5/versions/1.0.0rc1/files/stt_en_quartznet15x5.nemo",
        )
        results.append(model)

        model = PretrainedModelInfo(
            pretrained_model_name="stt_zh_quartznet15x5",
            description="For details about this model, please visit https://ngc.nvidia.com/catalog/models/nvidia:nemo:stt_zh_quartznet15x5",
            location="https://api.ngc.nvidia.com/v2/models/nvidia/nemo/stt_zh_quartznet15x5/versions/1.0.0rc1/files/stt_zh_quartznet15x5.nemo",
        )
        results.append(model)

        model = PretrainedModelInfo(
            pretrained_model_name="stt_en_jasper10x5dr",
            description="For details about this model, please visit https://ngc.nvidia.com/catalog/models/nvidia:nemo:stt_en_jasper10x5dr",
            location="https://api.ngc.nvidia.com/v2/models/nvidia/nemo/stt_en_jasper10x5dr/versions/1.0.0rc1/files/stt_en_jasper10x5dr.nemo",
        )
        results.append(model)

        model = PretrainedModelInfo(
            pretrained_model_name="stt_ca_quartznet15x5",
            description="For details about this model, please visit https://ngc.nvidia.com/catalog/models/nvidia:nemo:stt_ca_quartznet15x5",
            location="https://api.ngc.nvidia.com/v2/models/nvidia/nemo/stt_ca_quartznet15x5/versions/1.0.0rc1/files/stt_ca_quartznet15x5.nemo",
        )
        results.append(model)

        model = PretrainedModelInfo(
            pretrained_model_name="stt_it_quartznet15x5",
            description="For details about this model, please visit https://ngc.nvidia.com/catalog/models/nvidia:nemo:stt_it_quartznet15x5",
            location="https://api.ngc.nvidia.com/v2/models/nvidia/nemo/stt_it_quartznet15x5/versions/1.0.0rc1/files/stt_it_quartznet15x5.nemo",
        )
        results.append(model)

        model = PretrainedModelInfo(
            pretrained_model_name="stt_fr_quartznet15x5",
            description="For details about this model, please visit https://ngc.nvidia.com/catalog/models/nvidia:nemo:stt_fr_quartznet15x5",
            location="https://api.ngc.nvidia.com/v2/models/nvidia/nemo/stt_fr_quartznet15x5/versions/1.0.0rc1/files/stt_fr_quartznet15x5.nemo",
        )
        results.append(model)

        model = PretrainedModelInfo(
            pretrained_model_name="stt_es_quartznet15x5",
            description="For details about this model, please visit https://ngc.nvidia.com/catalog/models/nvidia:nemo:stt_es_quartznet15x5",
            location="https://api.ngc.nvidia.com/v2/models/nvidia/nemo/stt_es_quartznet15x5/versions/1.0.0rc1/files/stt_es_quartznet15x5.nemo",
        )
        results.append(model)

        model = PretrainedModelInfo(
            pretrained_model_name="stt_de_quartznet15x5",
            description="For details about this model, please visit https://ngc.nvidia.com/catalog/models/nvidia:nemo:stt_de_quartznet15x5",
            location="https://api.ngc.nvidia.com/v2/models/nvidia/nemo/stt_de_quartznet15x5/versions/1.0.0rc1/files/stt_de_quartznet15x5.nemo",
        )
        results.append(model)

        model = PretrainedModelInfo(
            pretrained_model_name="stt_pl_quartznet15x5",
            description="For details about this model, please visit https://ngc.nvidia.com/catalog/models/nvidia:nemo:stt_pl_quartznet15x5",
            location="https://api.ngc.nvidia.com/v2/models/nvidia/nemo/stt_pl_quartznet15x5/versions/1.0.0rc1/files/stt_pl_quartznet15x5.nemo",
        )
        results.append(model)

        model = PretrainedModelInfo(
            pretrained_model_name="stt_ru_quartznet15x5",
            description="For details about this model, please visit https://ngc.nvidia.com/catalog/models/nvidia:nemo:stt_ru_quartznet15x5",
            location="https://api.ngc.nvidia.com/v2/models/nvidia/nemo/stt_ru_quartznet15x5/versions/1.0.0rc1/files/stt_ru_quartznet15x5.nemo",
        )
        results.append(model)

        model = PretrainedModelInfo(
            pretrained_model_name="stt_zh_citrinet_512",
            description="For details about this model, please visit https://ngc.nvidia.com/catalog/models/nvidia:nemo:stt_zh_citrinet_512",
            location="https://api.ngc.nvidia.com/v2/models/nvidia/nemo/stt_zh_citrinet_512/versions/1.0.0rc1/files/stt_zh_citrinet_512.nemo",
        )
        results.append(model)

        return results

    def __init__(self, cfg: DictConfig, trainer: Trainer = None):
        # Get global rank and total number of GPU workers for IterableDataset partitioning, if applicable
        self.global_rank = 0
        self.world_size = 1
        self.local_rank = 0
        if trainer is not None:
            self.global_rank = (trainer.node_rank * trainer.num_gpus) + trainer.local_rank
            self.world_size = trainer.num_nodes * trainer.num_gpus
            self.local_rank = trainer.local_rank

        super().__init__(cfg=cfg, trainer=trainer)
        self.preprocessor = EncDecCTCModel.from_config_dict(self._cfg.preprocessor)
        self.encoder = EncDecCTCModel.from_config_dict(self._cfg.encoder)

        with open_dict(self._cfg):
            if "feat_in" not in self._cfg.decoder or (
                not self._cfg.decoder.feat_in and hasattr(self.encoder, '_feat_out')
            ):
                self._cfg.decoder.feat_in = self.encoder._feat_out
            if "feat_in" not in self._cfg.decoder or not self._cfg.decoder.feat_in:
                raise ValueError("param feat_in of the decoder's config is not set!")

        self.decoder = EncDecCTCModel.from_config_dict(self._cfg.decoder)

        self.loss = CTCLoss(
            num_classes=self.decoder.num_classes_with_blank - 1,
            zero_infinity=True,
            reduction=self._cfg.get("ctc_reduction", "mean_batch"),
        )

        if hasattr(self._cfg, 'spec_augment') and self._cfg.spec_augment is not None:
            self.spec_augmentation = EncDecCTCModel.from_config_dict(self._cfg.spec_augment)
        else:
            self.spec_augmentation = None

        # Setup metric objects
        self._wer = WER(
            vocabulary=self.decoder.vocabulary,
            batch_dim_index=0,
            use_cer=self._cfg.get('use_cer', False),
            ctc_decode=True,
            dist_sync_on_step=True,
            log_prediction=self._cfg.get("log_prediction", False),
        )

    @torch.no_grad()
    def transcribe(self, paths2audio_files: List[str], batch_size: int = 4, logprobs=False) -> List[str]:
        """
        Uses greedy decoding to transcribe audio files. Use this method for debugging and prototyping.

        Args:

            paths2audio_files: (a list) of paths to audio files. \
        Recommended length per file is between 5 and 25 seconds. \
        But it is possible to pass a few hours long file if enough GPU memory is available.
            batch_size: (int) batch size to use during inference. \
        Bigger will result in better throughput performance but would use more memory.
            logprobs: (bool) pass True to get log probabilities instead of transcripts.

        Returns:

            A list of transcriptions (or raw log probabilities if logprobs is True) in the same order as paths2audio_files
        """
        if paths2audio_files is None or len(paths2audio_files) == 0:
            return {}
        # We will store transcriptions here
        hypotheses = []
        # Model's mode and device
        mode = self.training
        device = next(self.parameters()).device
        dither_value = self.preprocessor.featurizer.dither
        pad_to_value = self.preprocessor.featurizer.pad_to

        try:
            self.preprocessor.featurizer.dither = 0.0
            self.preprocessor.featurizer.pad_to = 0
            # Switch model to evaluation mode
            self.eval()
            # Freeze the encoder and decoder modules
            self.encoder.freeze()
            self.decoder.freeze()
            logging_level = logging.get_verbosity()
            logging.set_verbosity(logging.WARNING)
            # Work in tmp directory - will store manifest file there
            with tempfile.TemporaryDirectory() as tmpdir:
                with open(os.path.join(tmpdir, 'manifest.json'), 'w') as fp:
                    for audio_file in paths2audio_files:
                        entry = {'audio_filepath': audio_file, 'duration': 100000, 'text': 'nothing'}
                        fp.write(json.dumps(entry) + '\n')

                config = {'paths2audio_files': paths2audio_files, 'batch_size': batch_size, 'temp_dir': tmpdir}

                temporary_datalayer = self._setup_transcribe_dataloader(config)
                for test_batch in tqdm(temporary_datalayer, desc="Transcribing"):
                    logits, logits_len, greedy_predictions = self.forward(
                        input_signal=test_batch[0].to(device), input_signal_length=test_batch[1].to(device)
                    )
                    if logprobs:
                        # dump log probs per file
                        for idx in range(logits.shape[0]):
                            hypotheses.append(logits[idx][: logits_len[idx]])
                    else:
                        hypotheses += self._wer.ctc_decoder_predictions_tensor(
                            greedy_predictions, predictions_len=logits_len
                        )
                    del greedy_predictions
                    del logits
                    del test_batch
        finally:
            # set mode back to its original value
            self.train(mode=mode)
            self.preprocessor.featurizer.dither = dither_value
            self.preprocessor.featurizer.pad_to = pad_to_value
            if mode is True:
                self.encoder.unfreeze()
                self.decoder.unfreeze()
            logging.set_verbosity(logging_level)
        return hypotheses

    def change_vocabulary(self, new_vocabulary: List[str]):
        """
        Changes vocabulary used during CTC decoding process. Use this method when fine-tuning on from pre-trained model.
        This method changes only decoder and leaves encoder and pre-processing modules unchanged. For example, you would
        use it if you want to use pretrained encoder when fine-tuning on a data in another language, or when you'd need
        model to learn capitalization, punctuation and/or special characters.

        If new_vocabulary == self.decoder.vocabulary then nothing will be changed.

        Args:

            new_vocabulary: list with new vocabulary. Must contain at least 2 elements. Typically, \
            this is target alphabet.

        Returns: None

        """
        if self.decoder.vocabulary == new_vocabulary:
            logging.warning(f"Old {self.decoder.vocabulary} and new {new_vocabulary} match. Not changing anything.")
        else:
            if new_vocabulary is None or len(new_vocabulary) == 0:
                raise ValueError(f'New vocabulary must be non-empty list of chars. But I got: {new_vocabulary}')
            decoder_config = self.decoder.to_config_dict()
            new_decoder_config = copy.deepcopy(decoder_config)
            new_decoder_config['vocabulary'] = new_vocabulary
            new_decoder_config['num_classes'] = len(new_vocabulary)

            del self.decoder
            self.decoder = EncDecCTCModel.from_config_dict(new_decoder_config)
            del self.loss
            self.loss = CTCLoss(
                num_classes=self.decoder.num_classes_with_blank - 1,
                zero_infinity=True,
                reduction=self._cfg.get("ctc_reduction", "mean_batch"),
            )
            self._wer = WER(
                vocabulary=self.decoder.vocabulary,
                batch_dim_index=0,
                use_cer=self._cfg.get('use_cer', False),
                ctc_decode=True,
                dist_sync_on_step=True,
                log_prediction=self._cfg.get("log_prediction", False),
            )

            # Update config
            OmegaConf.set_struct(self._cfg.decoder, False)
            self._cfg.decoder = new_decoder_config
            OmegaConf.set_struct(self._cfg.decoder, True)

            logging.info(f"Changed decoder to output to {self.decoder.vocabulary} vocabulary.")

    def _setup_dataloader_from_config(self, config: Optional[Dict]):
        if 'augmentor' in config:
            augmentor = process_augmentations(config['augmentor'])
        else:
            augmentor = None

        shuffle = config['shuffle']
        device = 'gpu' if torch.cuda.is_available() else 'cpu'
        if config.get('use_dali', False):
            device_id = self.local_rank if device == 'gpu' else None
            dataset = audio_to_text_dataset.get_dali_char_dataset(
                config=config,
                shuffle=shuffle,
                device_id=device_id,
                global_rank=self.global_rank,
                world_size=self.world_size,
                preprocessor_cfg=self._cfg.preprocessor,
            )
            return dataset

        # Instantiate tarred dataset loader or normal dataset loader
        if config.get('is_tarred', False):
            if ('tarred_audio_filepaths' in config and config['tarred_audio_filepaths'] is None) or (
                'manifest_filepath' in config and config['manifest_filepath'] is None
            ):
                logging.warning(
                    "Could not load dataset as `manifest_filepath` was None or "
                    f"`tarred_audio_filepaths` is None. Provided config : {config}"
                )
                return None

            shuffle_n = config.get('shuffle_n', 4 * config['batch_size']) if shuffle else 0
            dataset = audio_to_text_dataset.get_tarred_char_dataset(
                config=config,
                shuffle_n=shuffle_n,
                global_rank=self.global_rank,
                world_size=self.world_size,
                augmentor=augmentor,
            )
            shuffle = False
        else:
            if 'manifest_filepath' in config and config['manifest_filepath'] is None:
                logging.warning(f"Could not load dataset as `manifest_filepath` was None. Provided config : {config}")
                return None

            dataset = audio_to_text_dataset.get_char_dataset(config=config, augmentor=augmentor)

        return torch.utils.data.DataLoader(
            dataset=dataset,
            batch_size=config['batch_size'],
            collate_fn=dataset.collate_fn,
            drop_last=config.get('drop_last', False),
            shuffle=shuffle,
            num_workers=config.get('num_workers', 0),
            pin_memory=config.get('pin_memory', False),
        )

    def setup_training_data(self, train_data_config: Optional[Union[DictConfig, Dict]]):
        """
        Sets up the training data loader via a Dict-like object.

        Args:
            train_data_config: A config that contains the information regarding construction
                of an ASR Training dataset.

        Supported Datasets:
            -   :class:`~nemo.collections.asr.data.audio_to_text.AudioToCharDataset`
            -   :class:`~nemo.collections.asr.data.audio_to_text.AudioToBPEDataset`
            -   :class:`~nemo.collections.asr.data.audio_to_text.TarredAudioToCharDataset`
            -   :class:`~nemo.collections.asr.data.audio_to_text.TarredAudioToBPEDataset`
            -   :class:`~nemo.collections.asr.data.audio_to_text_dali.AudioToCharDALIDataset`
        """
        if 'shuffle' not in train_data_config:
            train_data_config['shuffle'] = True

        # preserve config
        self._update_dataset_config(dataset_name='train', config=train_data_config)

        self._train_dl = self._setup_dataloader_from_config(config=train_data_config)

        # Need to set this because if using an IterableDataset, the length of the dataloader is the total number
        # of samples rather than the number of batches, and this messes up the tqdm progress bar.
        # So we set the number of steps manually (to the correct number) to fix this.
        if 'is_tarred' in train_data_config and train_data_config['is_tarred']:
            # We also need to check if limit_train_batches is already set.
            # If it's an int, we assume that the user has set it to something sane, i.e. <= # training batches,
            # and don't change it. Otherwise, adjust batches accordingly if it's a float (including 1.0).
            if isinstance(self._trainer.limit_train_batches, float):
                self._trainer.limit_train_batches = int(
                    self._trainer.limit_train_batches
                    * ceil((len(self._train_dl.dataset) / self.world_size) / train_data_config['batch_size'])
                )

    def setup_validation_data(self, val_data_config: Optional[Union[DictConfig, Dict]]):
        """
        Sets up the validation data loader via a Dict-like object.

        Args:
            val_data_config: A config that contains the information regarding construction
                of an ASR Training dataset.

        Supported Datasets:
            -   :class:`~nemo.collections.asr.data.audio_to_text.AudioToCharDataset`
            -   :class:`~nemo.collections.asr.data.audio_to_text.AudioToBPEDataset`
            -   :class:`~nemo.collections.asr.data.audio_to_text.TarredAudioToCharDataset`
            -   :class:`~nemo.collections.asr.data.audio_to_text.TarredAudioToBPEDataset`
            -   :class:`~nemo.collections.asr.data.audio_to_text_dali.AudioToCharDALIDataset`
        """
        if 'shuffle' not in val_data_config:
            val_data_config['shuffle'] = False

        # preserve config
        self._update_dataset_config(dataset_name='validation', config=val_data_config)

        self._validation_dl = self._setup_dataloader_from_config(config=val_data_config)

    def setup_test_data(self, test_data_config: Optional[Union[DictConfig, Dict]]):
        """
        Sets up the test data loader via a Dict-like object.

        Args:
            test_data_config: A config that contains the information regarding construction
                of an ASR Training dataset.

        Supported Datasets:
            -   :class:`~nemo.collections.asr.data.audio_to_text.AudioToCharDataset`
            -   :class:`~nemo.collections.asr.data.audio_to_text.AudioToBPEDataset`
            -   :class:`~nemo.collections.asr.data.audio_to_text.TarredAudioToCharDataset`
            -   :class:`~nemo.collections.asr.data.audio_to_text.TarredAudioToBPEDataset`
            -   :class:`~nemo.collections.asr.data.audio_to_text_dali.AudioToCharDALIDataset`
        """
        if 'shuffle' not in test_data_config:
            test_data_config['shuffle'] = False

        # preserve config
        self._update_dataset_config(dataset_name='test', config=test_data_config)

        self._test_dl = self._setup_dataloader_from_config(config=test_data_config)

    @property
    def input_types(self) -> Optional[Dict[str, NeuralType]]:
        if hasattr(self.preprocessor, '_sample_rate'):
            input_signal_eltype = AudioSignal(freq=self.preprocessor._sample_rate)
        else:
            input_signal_eltype = AudioSignal()
        return {
            "input_signal": NeuralType(('B', 'T'), input_signal_eltype, optional=True),
            "input_signal_length": NeuralType(tuple('B'), LengthsType(), optional=True),
            "processed_signal": NeuralType(('B', 'D', 'T'), SpectrogramType(), optional=True),
            "processed_signal_length": NeuralType(tuple('B'), LengthsType(), optional=True),
        }

    @property
    def output_types(self) -> Optional[Dict[str, NeuralType]]:
        return {
            "outputs": NeuralType(('B', 'T', 'D'), LogprobsType()),
            "encoded_lengths": NeuralType(tuple('B'), LengthsType()),
            "greedy_predictions": NeuralType(('B', 'T'), LabelsType()),
        }

    @typecheck()
    def forward(
        self, input_signal=None, input_signal_length=None, processed_signal=None, processed_signal_length=None
    ):
<<<<<<< HEAD

        # start = time.time()

=======
        """
        Forward pass of the model.

        Args:
            input_signal: Tensor that represents a batch of raw audio signals,
                of shape [B, T]. T here represents timesteps, with 1 second of audio represented as
                `self.sample_rate` number of floating point values.
            input_signal_length: Vector of length B, that contains the individual lengths of the audio
                sequences.
            processed_signal: Tensor that represents a batch of processed audio signals,
                of shape (B, D, T) that has undergone processing via some DALI preprocessor.
            processed_signal_length: Vector of length B, that contains the individual lengths of the
                processed audio sequences.

        Returns:
            A tuple of 3 elements -
            1) The log probabilities tensor of shape [B, T, D].
            2) The lengths of the acoustic sequence after propagation through the encoder, of shape [B].
            3) The greedy token predictions of the model of shape [B, T] (via argmax)
        """
>>>>>>> da48c997
        has_input_signal = input_signal is not None and input_signal_length is not None
        has_processed_signal = processed_signal is not None and processed_signal_length is not None
        if (has_input_signal ^ has_processed_signal) == False:
            raise ValueError(
                f"{self} Arguments ``input_signal`` and ``input_signal_length`` are mutually exclusive "
                " with ``processed_signal`` and ``processed_signal_len`` arguments."
            )

        if not has_processed_signal:
            processed_signal, processed_signal_length = self.preprocessor(
                input_signal=input_signal, length=input_signal_length,
            )

        if self.spec_augmentation is not None and self.training:
            processed_signal = self.spec_augmentation(input_spec=processed_signal)

        # # REMOVE DEBUGGING
        # import torch
        # torch.manual_seed(0)
        # processed_signal = torch.rand(processed_signal.shape).cuda()
        # self.encoder(audio_signal=processed_signal[0:1,:,:400], length=processed_signal_length[0:1])[0][0:1,:,0:78]
        # self.encoder(audio_signal=processed_signal[0:1,:,:500], length=processed_signal_length[0:1])[0][0:1,:,0:78]
        # self.encoder(audio_signal=processed_signal[0:1,:,:], length=processed_signal_length[0:1])[0][0:1,:,0:78]

        encoded, encoded_len = self.encoder(audio_signal=processed_signal, length=processed_signal_length)
        log_probs = self.decoder(encoder_output=encoded)
        greedy_predictions = log_probs.argmax(dim=-1, keepdim=False)
        # print("forward time:" + str(time.time() - start))

        return log_probs, encoded_len, greedy_predictions

    # PTL-specific methods
    def training_step(self, batch, batch_nb):
        signal, signal_len, transcript, transcript_len = batch
        if isinstance(batch, DALIOutputs) and batch.has_processed_signal:
            log_probs, encoded_len, predictions = self.forward(
                processed_signal=signal, processed_signal_length=signal_len
            )
        else:
            log_probs, encoded_len, predictions = self.forward(input_signal=signal, input_signal_length=signal_len)

        loss_value = self.loss(
            log_probs=log_probs, targets=transcript, input_lengths=encoded_len, target_lengths=transcript_len
        )

        tensorboard_logs = {'train_loss': loss_value, 'learning_rate': self._optimizer.param_groups[0]['lr']}

        if hasattr(self, '_trainer') and self._trainer is not None:
            log_every_n_steps = self._trainer.log_every_n_steps
        else:
            log_every_n_steps = 1

        if (batch_nb + 1) % log_every_n_steps == 0:
            self._wer.update(
                predictions=predictions,
                targets=transcript,
                target_lengths=transcript_len,
                predictions_lengths=encoded_len,
            )
            wer, _, _ = self._wer.compute()
            tensorboard_logs.update({'training_batch_wer': wer})

        return {'loss': loss_value, 'log': tensorboard_logs}

    def validation_step(self, batch, batch_idx, dataloader_idx=0):
        signal, signal_len, transcript, transcript_len = batch
        if isinstance(batch, DALIOutputs) and batch.has_processed_signal:
            log_probs, encoded_len, predictions = self.forward(
                processed_signal=signal, processed_signal_length=signal_len
            )
        else:
            log_probs, encoded_len, predictions = self.forward(input_signal=signal, input_signal_length=signal_len)

        loss_value = self.loss(
            log_probs=log_probs, targets=transcript, input_lengths=encoded_len, target_lengths=transcript_len
        )
        self._wer.update(
            predictions=predictions, targets=transcript, target_lengths=transcript_len, predictions_lengths=encoded_len
        )
        wer, wer_num, wer_denom = self._wer.compute()
        return {
            'val_loss': loss_value,
            'val_wer_num': wer_num,
            'val_wer_denom': wer_denom,
            'val_wer': wer,
        }

    def test_step(self, batch, batch_idx, dataloader_idx=0):
        logs = self.validation_step(batch, batch_idx, dataloader_idx=dataloader_idx)
        test_logs = {
            'test_loss': logs['val_loss'],
            'test_wer_num': logs['val_wer_num'],
            'test_wer_denom': logs['val_wer_denom'],
            'test_wer': logs['val_wer'],
        }
        return test_logs

    def test_dataloader(self):
        if self._test_dl is not None:
            return self._test_dl

    def _setup_transcribe_dataloader(self, config: Dict) -> 'torch.utils.data.DataLoader':
        """
        Setup function for a temporary data loader which wraps the provided audio file.

        Args:
            config: A python dictionary which contains the following keys:
            paths2audio_files: (a list) of paths to audio files. The files should be relatively short fragments. \
                Recommended length per file is between 5 and 25 seconds.
            batch_size: (int) batch size to use during inference. \
                Bigger will result in better throughput performance but would use more memory.
            temp_dir: (str) A temporary directory where the audio manifest is temporarily
                stored.

        Returns:
            A pytorch DataLoader for the given audio file(s).
        """
        dl_config = {
            'manifest_filepath': os.path.join(config['temp_dir'], 'manifest.json'),
            'sample_rate': self.preprocessor._sample_rate,
            'labels': self.decoder.vocabulary,
            'batch_size': min(config['batch_size'], len(config['paths2audio_files'])),
            'trim_silence': True,
            'shuffle': False,
        }

        temporary_datalayer = self._setup_dataloader_from_config(config=DictConfig(dl_config))
        return temporary_datalayer<|MERGE_RESOLUTION|>--- conflicted
+++ resolved
@@ -470,11 +470,6 @@
     def forward(
         self, input_signal=None, input_signal_length=None, processed_signal=None, processed_signal_length=None
     ):
-<<<<<<< HEAD
-
-        # start = time.time()
-
-=======
         """
         Forward pass of the model.
 
@@ -495,7 +490,6 @@
             2) The lengths of the acoustic sequence after propagation through the encoder, of shape [B].
             3) The greedy token predictions of the model of shape [B, T] (via argmax)
         """
->>>>>>> da48c997
         has_input_signal = input_signal is not None and input_signal_length is not None
         has_processed_signal = processed_signal is not None and processed_signal_length is not None
         if (has_input_signal ^ has_processed_signal) == False:
