--- conflicted
+++ resolved
@@ -77,13 +77,9 @@
         self.add_state("scores", default=torch.tensor(0), dist_reduce_fx='sum', persistent=False)
         self.add_state("words", default=torch.tensor(0), dist_reduce_fx='sum', persistent=False)
 
-<<<<<<< HEAD
-    def ctc_decoder_predictions_tensor(self, predictions: torch.Tensor, predictions_len=None) -> List[str]:
-=======
     def ctc_decoder_predictions_tensor(
         self, predictions: torch.Tensor, predictions_len: torch.Tensor = None
     ) -> List[str]:
->>>>>>> 090cfae5
         """
         Decodes a sequence of labels to words
         """
@@ -107,15 +103,11 @@
         return hypotheses
 
     def update(
-<<<<<<< HEAD
-        self, predictions: torch.Tensor, targets: torch.Tensor, target_lengths: torch.Tensor, predictions_lengths=None
-=======
         self,
         predictions: torch.Tensor,
         targets: torch.Tensor,
         target_lengths: torch.Tensor,
         predictions_lengths: torch.Tensor = None,
->>>>>>> 090cfae5
     ):
         words = 0.0
         scores = 0.0
