# Copyright (c) 2020, NVIDIA CORPORATION.  All rights reserved.
#
# Licensed under the Apache License, Version 2.0 (the "License");
# you may not use this file except in compliance with the License.
# You may obtain a copy of the License at
#
#     http://www.apache.org/licenses/LICENSE-2.0
#
# Unless required by applicable law or agreed to in writing, software
# distributed under the License is distributed on an "AS IS" BASIS,
# WITHOUT WARRANTIES OR CONDITIONS OF ANY KIND, either express or implied.
# See the License for the specific language governing permissions and
# limitations under the License.
#
import torch
from torch import nn as nn
from torch.nn import LayerNorm

from nemo.collections.asr.parts.activations import Swish
from nemo.collections.asr.parts.multi_head_attention import (
    MultiHeadAttention,
    RelPositionMultiHeadAttention,
    RelPositionMultiHeadAttention2,
)

__all__ = ['ConformerConvolution', 'ConformerFeedForward', 'ConformerLayer']


class ConformerLayer(torch.nn.Module):
    """A single block of the Conformer encoder.

    Args:
        d_model (int): input dimension of MultiheadAttentionMechanism and PositionwiseFeedForward
        d_ff (int): hidden dimension of PositionwiseFeedForward
        n_heads (int): number of heads for multi-head attention
        conv_kernel_size (int): kernel size for depthwise convolution in convolution module
        dropout (float): dropout probabilities for linear layers
        dropout_att (float): dropout probabilities for attention distributions
    """

    def __init__(
        self,
        d_model,
        d_ff,
        self_attention_model='rel_pos',
        n_heads=4,
        conv_kernel_size=31,
        dropout=0.1,
        dropout_att=0.1,
        pos_bias_u=None,
        pos_bias_v=None,
    ):
        super(ConformerLayer, self).__init__()

        self.self_attention_model = self_attention_model
        self.n_heads = n_heads
        self.fc_factor = 0.5

        # first feed forward module
        self.norm_feed_forward1 = LayerNorm(d_model)
        self.feed_forward1 = ConformerFeedForward(d_model=d_model, d_ff=d_ff, dropout=dropout)

        # convolution module
        self.norm_conv = LayerNorm(d_model)
        self.conv = ConformerConvolution(d_model=d_model, kernel_size=conv_kernel_size)

        # multi-headed self-attention module
        self.norm_self_att = LayerNorm(d_model)
        if self_attention_model == 'rel_pos':
            self.self_attn = RelPositionMultiHeadAttention(
                n_head=n_heads, n_feat=d_model, dropout_rate=dropout_att, pos_bias_u=pos_bias_u, pos_bias_v=pos_bias_v
            )
            # self.self_attn2 = RelPositionMultiHeadAttention2(
            #     n_head=n_heads, n_feat=d_model, dropout_rate=dropout_att, pos_bias_u=pos_bias_u, pos_bias_v=pos_bias_v
            # )
        elif self_attention_model == 'abs_pos':
            self.self_attn = MultiHeadAttention(n_head=n_heads, n_feat=d_model, dropout_rate=dropout_att)
        elif self_attention_model == 'rel_pos2':
            self.self_attn = RelPositionMultiHeadAttention2(
                n_head=n_heads, n_feat=d_model, dropout_rate=dropout_att, pos_bias_u=pos_bias_u, pos_bias_v=pos_bias_v
            )
        else:
            raise ValueError(
                f"'{self_attention_model}' is not not a valid value for 'self_attention_model', "
                f"valid values can be from ['rel_pos', 'abs_pos']"
            )

        # second feed forward module
        self.norm_feed_forward2 = LayerNorm(d_model)
        self.feed_forward2 = ConformerFeedForward(d_model=d_model, d_ff=d_ff, dropout=dropout)

        self.dropout = nn.Dropout(dropout)
        self.norm_out = LayerNorm(d_model)

    def forward(self, x, att_mask=None, pos_emb=None, pad_mask=None):
        """
        Args:
            x (torch.Tensor): input signals (B, T, d_model)
            att_mask (torch.Tensor): attention masks(B, T, T)
            pos_emb (torch.Tensor): (L, 1, d_model)
            pad_mask (torch.tensor): padding mask
        Returns:
            x (torch.Tensor): (B, T, d_model)
        """
        residual = x
        x = self.norm_feed_forward1(x)
        x = self.feed_forward1(x)
        x = self.fc_factor * self.dropout(x) + residual

        residual = x
        x = self.norm_self_att(x)
        if self.self_attention_model == 'rel_pos' or self.self_attention_model == 'rel_pos2':
            x = self.self_attn(query=x, key=x, value=x, mask=att_mask, pos_emb=pos_emb)
            # x = self.self_attn2(query=x, key=x, value=x, mask=att_mask, pos_emb=pos_emb)
        elif self.self_attention_model == 'abs_pos':
            x = self.self_attn(query=x, key=x, value=x, mask=att_mask)
        else:
            x = None
        x = self.dropout(x) + residual

        residual = x
        x = self.norm_conv(x)
        x = self.conv(x, pad_mask)
        x = self.dropout(x) + residual

        residual = x
        x = self.norm_feed_forward2(x)
        x = self.feed_forward2(x)
        x = self.fc_factor * self.dropout(x) + residual

        x = self.norm_out(x)
        return x


class ConformerConvolution(nn.Module):
    """The convolution module for the Conformer model.
    Args:
        d_model (int): hidden dimension
        kernel_size (int): kernel size for depthwise convolution
    """

    def __init__(self, d_model, kernel_size):
        super(ConformerConvolution, self).__init__()
        assert (kernel_size - 1) % 2 == 0
        self.d_model = d_model

        self.pointwise_conv1 = nn.Conv1d(
            in_channels=d_model, out_channels=d_model * 2, kernel_size=1, stride=1, padding=0, bias=True
        )
        self.depthwise_conv = nn.Conv1d(
            in_channels=d_model,
            out_channels=d_model,
            kernel_size=kernel_size,
            stride=1,
            padding=(kernel_size - 1) // 2,
            groups=d_model,
            bias=True,
        )
        self.batch_norm = nn.BatchNorm1d(d_model)
<<<<<<< HEAD
        # self.batch_norm = nn.LayerNorm(d_model)
=======

>>>>>>> da48c997
        self.activation = Swish()
        self.pointwise_conv2 = nn.Conv1d(
            in_channels=d_model, out_channels=d_model, kernel_size=1, stride=1, padding=0, bias=True
        )

    def forward(self, x, pad_mask=None):
        x = x.transpose(1, 2)
        x = self.pointwise_conv1(x)

        x = nn.functional.glu(x, dim=1)

        if pad_mask is not None:
            x.masked_fill_(pad_mask.unsqueeze(1), 0.0)
        x = self.depthwise_conv(x)

        # x = x.transpose(1, 2)
        x = self.batch_norm(x)
        # x = x.transpose(1, 2)

        x = self.activation(x)

        x = self.pointwise_conv2(x)
        x = x.transpose(1, 2)
        return x


class ConformerFeedForward(nn.Module):
    """
    feed-forward module of Conformer model.
    """

    def __init__(self, d_model, d_ff, dropout, activation=Swish()):
        super(ConformerFeedForward, self).__init__()
        self.linear1 = nn.Linear(d_model, d_ff)
        self.activation = activation
        self.dropout = nn.Dropout(p=dropout)
        self.linear2 = nn.Linear(d_ff, d_model)

    def forward(self, x):
        x = self.linear1(x)
        x = self.activation(x)
        x = self.dropout(x)
        x = self.linear2(x)
        return x<|MERGE_RESOLUTION|>--- conflicted
+++ resolved
@@ -157,11 +157,7 @@
             bias=True,
         )
         self.batch_norm = nn.BatchNorm1d(d_model)
-<<<<<<< HEAD
-        # self.batch_norm = nn.LayerNorm(d_model)
-=======
 
->>>>>>> da48c997
         self.activation = Swish()
         self.pointwise_conv2 = nn.Conv1d(
             in_channels=d_model, out_channels=d_model, kernel_size=1, stride=1, padding=0, bias=True
@@ -170,19 +166,14 @@
     def forward(self, x, pad_mask=None):
         x = x.transpose(1, 2)
         x = self.pointwise_conv1(x)
-
         x = nn.functional.glu(x, dim=1)
 
         if pad_mask is not None:
             x.masked_fill_(pad_mask.unsqueeze(1), 0.0)
+
         x = self.depthwise_conv(x)
-
-        # x = x.transpose(1, 2)
         x = self.batch_norm(x)
-        # x = x.transpose(1, 2)
-
         x = self.activation(x)
-
         x = self.pointwise_conv2(x)
         x = x.transpose(1, 2)
         return x
