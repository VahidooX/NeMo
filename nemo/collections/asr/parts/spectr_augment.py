--- conflicted
+++ resolved
@@ -66,32 +66,6 @@
         else:
             time_width = self.time_width
 
-<<<<<<< HEAD
-        #mask = torch.zeros(x.shape, device=x.device, dtype=torch.bool)
-        #mask = torch.zeros(x.shape).byte()
-
-        for idx in range(sh[0]):
-            for i in range(self.freq_masks):
-                x_left = self._rng.randrange(0, sh[1] - self.freq_width + 1)
-
-                w = self._rng.randrange(0, self.freq_width + 1)
-
-                x[idx, x_left: x_left + w, :] = 0.0
-                #mask[idx, x_left: x_left + w, :] = True
-                #mask[idx, x_left: x_left + w, :] = 1
-
-            for i in range(self.time_masks):
-                y_left = self._rng.randrange(0, sh[2] - time_width + 1)
-
-                w = self._rng.randrange(0, time_width + 1)
-
-                x[idx, :, y_left: y_left + w] = 0.0
-                #mask[idx, :, y_left: y_left + w] = True
-                #mask[idx, :, y_left: y_left + w] = 1
-
-        #x = x.masked_fill(mask, 0)
-        # x.masked_fill(mask.type(torch.bool).to(device=x.device), 0)
-=======
         for idx in range(sh[0]):
             for i in range(self.freq_masks):
                 x_left = self._rng.randint(0, sh[1] - self.freq_width)
@@ -106,7 +80,6 @@
                 w = self._rng.randint(0, time_width)
 
                 x[idx, :, y_left : y_left + w] = 0.0
->>>>>>> 08d1ccc5
 
         return x
 
@@ -135,25 +108,6 @@
     def forward(self, x):
         sh = x.shape
 
-<<<<<<< HEAD
-        #mask = torch.zeros(x.shape).byte()
-        #mask = torch.zeros(x.shape, device=x.device, dtype=torch.bool)
-
-        for idx in range(sh[0]):
-            for i in range(self.rect_masks):
-                rect_x = self._rng.randrange(0, sh[1] - self.rect_freq + 1)
-                rect_y = self._rng.randrange(0, sh[2] - self.rect_time + 1)
-
-                w_x = self._rng.randrange(0, self.rect_time + 1)
-                w_y = self._rng.randrange(0, self.rect_freq + 1)
-
-                #mask[idx, rect_x : rect_x + w_x, rect_y : rect_y + w_y] = 1
-                #mask[idx, rect_x: rect_x + w_x, rect_y: rect_y + w_y] = True
-                x[idx, rect_x: rect_x + w_x, rect_y: rect_y + w_y] = 0.0
-
-        #x = x.masked_fill(mask.type(torch.bool).to(device=x.device), 0)
-        #x = x.masked_fill(mask, 0)
-=======
         for idx in range(sh[0]):
             for i in range(self.rect_masks):
                 rect_x = self._rng.randint(0, sh[1] - self.rect_freq)
@@ -163,6 +117,5 @@
                 w_y = self._rng.randint(0, self.rect_freq)
 
                 x[idx, rect_x : rect_x + w_x, rect_y : rect_y + w_y] = 0.0
->>>>>>> 08d1ccc5
 
         return x