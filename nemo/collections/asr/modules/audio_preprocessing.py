--- conflicted
+++ resolved
@@ -462,16 +462,12 @@
 
         if freq_masks + time_masks > 0:
             self.spec_augment = SpecAugment(
-<<<<<<< HEAD
-                freq_masks=freq_masks, time_masks=time_masks, freq_width=freq_width, time_width=time_width, rng=rng, mask_value=mask_value
-=======
                 freq_masks=freq_masks,
                 time_masks=time_masks,
                 freq_width=freq_width,
                 time_width=time_width,
                 rng=rng,
                 mask_value=mask_value,
->>>>>>> 090cfae5
             )
         else:
             self.spec_augment = lambda x: x
@@ -612,9 +608,6 @@
     rect_masks: int = 0
     rect_time: int = 0
     rect_freq: int = 0
-<<<<<<< HEAD
-    mask_value: float = 0
-=======
     mask_value: float = 0
     rng: Optional[Any] = None  # random.Random() type
 
@@ -622,5 +615,4 @@
 @dataclass
 class CropOrPadSpectrogramAugmentationConfig:
     audio_length: int
-    _target_: str = "nemo.collections.asr.modules.CropOrPadSpectrogramAugmentation"
->>>>>>> 090cfae5
+    _target_: str = "nemo.collections.asr.modules.CropOrPadSpectrogramAugmentation"