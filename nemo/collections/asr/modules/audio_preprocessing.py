--- conflicted
+++ resolved
@@ -603,14 +603,11 @@
     rect_masks: int = 0
     rect_time: int = 0
     rect_freq: int = 0
-<<<<<<< HEAD
     mask_value: float = 0
-=======
     rng: Optional[Any] = None  # random.Random() type
 
 
 @dataclass
 class CropOrPadSpectrogramAugmentationConfig:
     audio_length: int
-    _target_: str = "nemo.collections.asr.modules.CropOrPadSpectrogramAugmentation"
->>>>>>> 941ef1fd
+    _target_: str = "nemo.collections.asr.modules.CropOrPadSpectrogramAugmentation"