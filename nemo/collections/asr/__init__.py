# Copyright 2020 NVIDIA. All Rights Reserved.
#
# Licensed under the Apache License, Version 2.0 (the "License");
# you may not use this file except in compliance with the License.
# You may obtain a copy of the License at
#
#     http://www.apache.org/licenses/LICENSE-2.0
#
# Unless required by applicable law or agreed to in writing, software
# distributed under the License is distributed on an "AS IS" BASIS,
# WITHOUT WARRANTIES OR CONDITIONS OF ANY KIND, either express or implied.
# See the License for the specific language governing permissions and
# limitations under the License.
# =============================================================================

from nemo.backends.pytorch.common.losses import CrossEntropyLossNM
from nemo.collections.asr import models
from nemo.collections.asr.audio_preprocessing import *
from nemo.collections.asr.beam_search_decoder import BeamSearchDecoderWithLM
from nemo.collections.asr.conformer import ConformerEncoder
from nemo.collections.asr.contextnet import ContextNetDecoderForCTC, ContextNetEncoder
from nemo.collections.asr.data_layer import (
    AudioToSpeechLabelDataLayer,
    AudioToTextDataLayer,
    KaldiFeatureDataLayer,
    TarredAudioToTextDataLayer,
    TranscriptDataLayer,
)
from nemo.collections.asr.greedy_ctc_decoder import GreedyCTCDecoder
from nemo.collections.asr.jasper import (
    JasperDecoderForClassification,
    JasperDecoderForCTC,
    JasperDecoderForSpkrClass,
    JasperEncoder,
)
from nemo.collections.asr.las.misc import JasperRNNConnector
from nemo.collections.asr.losses import CTCLossNM

__all__ = [
    'AudioToTextDataLayer',
    'TarredAudioToTextDataLayer',
    'AudioToSpeechLabelDataLayer',
    'AudioPreprocessing',
    'AudioPreprocessor',
    'AudioToMFCCPreprocessor',
    'AudioToMelSpectrogramPreprocessor',
    'AudioToSpectrogramPreprocessor',
    'CropOrPadSpectrogramAugmentation',
    'MultiplyBatch',
    'SpectrogramAugmentation',
    'KaldiFeatureDataLayer',
    'TranscriptDataLayer',
    'GreedyCTCDecoder',
    'BeamSearchDecoderWithLM',
    'JasperEncoder',
    'JasperDecoderForCTC',
    'JasperDecoderForClassification',
    'JasperDecoderForSpkrClass',
    'JasperRNNConnector',
    'ContextNetEncoder',
    'ContextNetDecoderForCTC',
    'CTCLossNM',
    'CrossEntropyLossNM',
<<<<<<< HEAD
    'ConformerEncoder',
]

backend = Backend.PyTorch
=======
]
>>>>>>> 9e7c95f7
<|MERGE_RESOLUTION|>--- conflicted
+++ resolved
@@ -61,11 +61,5 @@
     'ContextNetDecoderForCTC',
     'CTCLossNM',
     'CrossEntropyLossNM',
-<<<<<<< HEAD
     'ConformerEncoder',
-]
-
-backend = Backend.PyTorch
-=======
-]
->>>>>>> 9e7c95f7
+]