# Copyright (c) 2019 NVIDIA Corporation

import json
import os

import torch
from fuzzywuzzy import fuzz

import nemo.collections.nlp.data.datasets.sgd_dataset.prediction_utils as pred_utils
from nemo import logging
from nemo.collections.nlp.data.datasets.sgd_dataset.evaluate import *

__all__ = ['eval_iter_callback', 'eval_epochs_done_callback']


def tensor2list(tensor):
    return tensor.detach().cpu().tolist()


def get_str_example_id(eval_dataset, ids_to_service_names_dict, example_id_num):
    def format_turn_id(ex_id_num):
        dialog_id_1, dialog_id_2, turn_id, service_id = ex_id_num
        return "{}-{}_{:05d}-{:02d}-{}".format(
            eval_dataset, dialog_id_1, dialog_id_2, turn_id, ids_to_service_names_dict[service_id]
        )

    return list(map(format_turn_id, tensor2list(example_id_num)))


def eval_iter_callback(tensors, global_vars, schema_processor, eval_dataset):
    if 'predictions' not in global_vars:
        global_vars['predictions'] = []

    output = {}
    for k, v in tensors.items():
        ind = k.find('~~~')
        if ind != -1:
            output[k[:ind]] = torch.cat(v)

    predictions = {}
    ids_to_service_names_dict = schema_processor.get_ids_to_service_names_dict()
    predictions['example_id'] = get_str_example_id(eval_dataset, ids_to_service_names_dict, output['example_id_num'])

    predictions['service_id'] = output['service_id']
    predictions['is_real_example'] = output['is_real_example']

    # Scores are output for each intent.
    # Note that the intent indices are shifted by 1 to account for NONE intent.
    predictions['intent_status'] = torch.argmax(output['logit_intent_status'], -1)

    # Scores are output for each requested slot.
    predictions['req_slot_status'] = torch.nn.Sigmoid()(output['logit_req_slot_status'])

    # For categorical slots, the status of each slot and the predicted value are output.
    cat_slot_status_dist = torch.nn.Softmax(dim=-1)(output['logit_cat_slot_status'])
    cat_slot_value_dist = torch.nn.Softmax(dim=-1)(output['logit_cat_slot_value'])

    predictions['cat_slot_status'] = torch.argmax(output['logit_cat_slot_status'], axis=-1)
    predictions['cat_slot_status_p'] = torch.max(cat_slot_status_dist, axis=-1)[0]
    predictions['cat_slot_value'] = torch.argmax(output['logit_cat_slot_value'], axis=-1)
    predictions['cat_slot_value_p'] = torch.max(cat_slot_value_dist, axis=-1)[0]

    # For non-categorical slots, the status of each slot and the indices for spans are output.
    noncat_slot_status_dist = torch.nn.Softmax(dim=-1)(output['logit_noncat_slot_status'])

    predictions['noncat_slot_status'] = torch.argmax(output['logit_noncat_slot_status'], axis=-1)
    predictions['noncat_slot_status_p'] = torch.max(noncat_slot_status_dist, axis=-1)[0]

    # debugging info
    # usr_utt_mask = torch.unsqueeze(output['usr_utt_mask'], axis=1).repeat(
    #    1, output['logit_noncat_slot_start'].size()[1], 1
    # )
    logit_noncat_slot_start = output['logit_noncat_slot_start']  # + usr_utt_mask
    logit_noncat_slot_end = output['logit_noncat_slot_end']  # + usr_utt_mask

    softmax = torch.nn.Softmax(dim=-1)
    start_scores = softmax(logit_noncat_slot_start)
    end_scores = softmax(logit_noncat_slot_end)

    batch_size, max_num_noncat_slots, max_num_tokens = end_scores.size()
    # Find the span with the maximum sum of scores for start and end indices.
    total_scores = torch.unsqueeze(start_scores, axis=3) + torch.unsqueeze(end_scores, axis=2)
    # Mask out scores where start_index > end_index.
    # device = total_scores.device
    start_idx = torch.arange(max_num_tokens, device=total_scores.device).view(1, 1, -1, 1)
    end_idx = torch.arange(max_num_tokens, device=total_scores.device).view(1, 1, 1, -1)
    invalid_index_mask = (start_idx > end_idx).repeat(batch_size, max_num_noncat_slots, 1, 1)

    total_scores = torch.where(
        invalid_index_mask,
        torch.zeros(total_scores.size(), device=total_scores.device, dtype=total_scores.dtype),
        total_scores,
    )
    max_span_index = torch.argmax(total_scores.view(-1, max_num_noncat_slots, max_num_tokens ** 2), axis=-1)
    max_span_p = torch.max(total_scores.view(-1, max_num_noncat_slots, max_num_tokens ** 2), axis=-1)[0]
    predictions['noncat_slot_p'] = max_span_p

    span_start_index = torch.div(max_span_index, max_num_tokens)
    span_end_index = torch.fmod(max_span_index, max_num_tokens)

    predictions['noncat_slot_start'] = span_start_index
    predictions['noncat_slot_end'] = span_end_index

    # Add inverse alignments.
    predictions['noncat_alignment_start'] = output['start_char_idx']
    predictions['noncat_alignment_end'] = output['end_char_idx']

    # added for debugging
    predictions['cat_slot_status_GT'] = output['categorical_slot_status']
    predictions['noncat_slot_status_GT'] = output['noncategorical_slot_status']

    global_vars['predictions'].extend(combine_predictions_in_example(predictions, batch_size))


def combine_predictions_in_example(predictions, batch_size):
    '''
    Combines predicted values to a single example.
    '''
    examples_preds = [{} for _ in range(batch_size)]
    for k, v in predictions.items():
        if k != 'example_id':
            v = torch.chunk(v, batch_size)

        for i in range(batch_size):
            if k == 'example_id':
                examples_preds[i][k] = v[i]
            else:
                examples_preds[i][k] = v[i].view(-1)
    return examples_preds


def eval_epochs_done_callback(
    global_vars,
    input_json_files,
    eval_dataset,
    data_dir,
    prediction_dir,
    output_metric_file,
    state_tracker,
    eval_debug,
    schema_emb_preprocessor,
):
    # added for debugging
    in_domain_services = get_in_domain_services(
        os.path.join(data_dir, eval_dataset, "schema.json"), os.path.join(data_dir, "train", "schema.json")
    )
    ##############
    pred_utils.write_predictions_to_file(
        global_vars['predictions'],
        input_json_files,
        prediction_dir,
        schemas=schema_emb_preprocessor.schemas,
        state_tracker=state_tracker,
        eval_debug=eval_debug,
        in_domain_services=in_domain_services,
    )
<<<<<<< HEAD
    metrics = evaluate(prediction_dir, data_dir, eval_dataset, output_metric_file)
=======
    metrics = evaluate(prediction_dir, data_dir, eval_dataset, output_metric_file, schema_emb_preprocessor.schemas)
>>>>>>> 32fc70d8
    return metrics


def evaluate(prediction_dir, data_dir, eval_dataset, output_metric_file, schemas):

    in_domain_services = get_in_domain_services(
        os.path.join(data_dir, eval_dataset, "schema.json"), os.path.join(data_dir, "train", "schema.json")
    )

    with open(os.path.join(data_dir, eval_dataset, "schema.json")) as f:
        eval_services = {}
        list_services = json.load(f)
        for service in list_services:
            eval_services[service["service_name"]] = service
        f.close()

    dataset_ref = get_dataset_as_dict(os.path.join(data_dir, eval_dataset, "dialogues_*.json"))
    dataset_hyp = get_dataset_as_dict(os.path.join(prediction_dir, "*.json"))

    all_metric_aggregate, _ = get_metrics(dataset_ref, dataset_hyp, eval_services, in_domain_services)
    if SEEN_SERVICES in all_metric_aggregate:
        logging.info(f'Dialog metrics for {SEEN_SERVICES}  : {sorted(all_metric_aggregate[SEEN_SERVICES].items())}')
    if UNSEEN_SERVICES in all_metric_aggregate:
        logging.info(f'Dialog metrics for {UNSEEN_SERVICES}: {sorted(all_metric_aggregate[UNSEEN_SERVICES].items())}')
    if ALL_SERVICES in all_metric_aggregate:
        logging.info(f'Dialog metrics for {ALL_SERVICES}   : {sorted(all_metric_aggregate[ALL_SERVICES].items())}')
    # Write the aggregated metrics values.
    with open(output_metric_file, "w") as f:
        json.dump(all_metric_aggregate, f, indent=2, separators=(",", ": "), sort_keys=True)
        f.close()
    # Write the per-frame metrics values with the corrresponding dialogue frames.
    with open(os.path.join(prediction_dir, PER_FRAME_OUTPUT_FILENAME), "w") as f:
        json.dump(dataset_hyp, f, indent=2, separators=(",", ": "))
        f.close()
    #TODO: add all metrics for all services
    return all_metric_aggregate[SEEN_SERVICES]<|MERGE_RESOLUTION|>--- conflicted
+++ resolved
@@ -85,7 +85,6 @@
     start_idx = torch.arange(max_num_tokens, device=total_scores.device).view(1, 1, -1, 1)
     end_idx = torch.arange(max_num_tokens, device=total_scores.device).view(1, 1, 1, -1)
     invalid_index_mask = (start_idx > end_idx).repeat(batch_size, max_num_noncat_slots, 1, 1)
-
     total_scores = torch.where(
         invalid_index_mask,
         torch.zeros(total_scores.size(), device=total_scores.device, dtype=total_scores.dtype),
@@ -154,11 +153,7 @@
         eval_debug=eval_debug,
         in_domain_services=in_domain_services,
     )
-<<<<<<< HEAD
-    metrics = evaluate(prediction_dir, data_dir, eval_dataset, output_metric_file)
-=======
     metrics = evaluate(prediction_dir, data_dir, eval_dataset, output_metric_file, schema_emb_preprocessor.schemas)
->>>>>>> 32fc70d8
     return metrics
 
 
