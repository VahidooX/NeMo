# coding=utf-8
# Copyright 2020 The Google Research Authors.
#
# Licensed under the Apache License, Version 2.0 (the "License");
# you may not use this file except in compliance with the License.
# You may obtain a copy of the License at
#
#     http://www.apache.org/licenses/LICENSE-2.0
#
# Unless required by applicable law or agreed to in writing, software
# distributed under the License is distributed on an "AS IS" BASIS,
# WITHOUT WARRANTIES OR CONDITIONS OF ANY KIND, either express or implied.
# See the License for the specific language governing permissions and
# limitations under the License.

"""Prediction and evaluation-related utility functions."""

import collections
import json
import os

import nemo
from nemo import logging
from nemo.collections.nlp.data.datasets.sgd_dataset import data_utils, schema

REQ_SLOT_THRESHOLD = 0.5

__all__ = ['get_predicted_dialog_baseline', 'write_predictions_to_file']


def get_predicted_dialog_ret_sys_act(dialog, all_predictions, schemas, eval_debug):
    """Update labels in a dialogue based on model predictions.
  Args:
    dialog: A json object containing dialogue whose labels are to be updated.
    all_predictions: A dict mapping prediction name to the predicted value. See
      SchemaGuidedDST class for the contents of this dict.
    schemas: A Schema object wrapping all the schemas for the dataset.
  Returns:
    A json object containing the dialogue with labels predicted by the model.
  """
    # This approach retreives slot values from the history of system actions if slot is active but it can not find it in user utterance
    # Overwrite the labels in the turn with the predictions from the model. For
    # test set, these labels are missing from the data and hence they are added.
    dialog_id = dialog["dialogue_id"]
    # The slot values tracked for each service.
    all_slot_values = collections.defaultdict(dict)
    sys_prev_slots = collections.defaultdict(dict)
    for turn_idx, turn in enumerate(dialog["turns"]):
        if turn["speaker"] == "SYSTEM":
            for frame in turn["frames"]:
                for action in frame["actions"]:
                    if action["slot"] and len(action["values"]) > 0:
                        sys_prev_slots[frame["service"]][action["slot"]] = action["values"][0]
        elif turn["speaker"] == "USER":
            user_utterance = turn["utterance"]
            system_utterance = dialog["turns"][turn_idx - 1]["utterance"] if turn_idx else ""
            turn_id = "{:02d}".format(turn_idx)
            for frame in turn["frames"]:
                if eval_debug:
                    logging.debug("-----------------------------------New Frame----------------------------")
                    logging.debug(f'sys:{system_utterance}, user:{user_utterance}')
                    logging.debug("Slots - Ground Truth:", frame['slots'])
                    logging.debug("Frame - Ground Trurh:", frame['state'])
                    logging.debug("\n")

                predictions = all_predictions[(dialog_id, turn_id, frame["service"])]
                slot_values = all_slot_values[frame["service"]]
                service_schema = schemas.get_service_schema(frame["service"])

                # Remove the slot spans and state if present.
                frame.pop("slots", None)
                frame.pop("state", None)

                # The baseline model doesn't predict slot spans. Only state predictions
                # are added.
                state = {}

                # Add prediction for active intent. Offset is subtracted to account for
                # NONE intent.
                active_intent_id = predictions["intent_status"]
                state["active_intent"] = (
                    service_schema.get_intent_from_id(active_intent_id - 1) if active_intent_id else "NONE"
                )

                # Add prediction for requested slots.
                requested_slots = []
                for slot_idx, slot in enumerate(service_schema.slots):
                    if predictions["req_slot_status"][slot_idx] > REQ_SLOT_THRESHOLD:
                        requested_slots.append(slot)
                state["requested_slots"] = requested_slots

                # Add prediction for user goal (slot values).
                # Categorical slots.
                categorical_slots_dict = {}
                predictions["cat_slot_status_p"] = predictions["cat_slot_status_p"].cpu().numpy()
                predictions["cat_slot_status"] = predictions["cat_slot_status"].cpu().numpy()

                for slot_idx, slot in enumerate(service_schema.categorical_slots):
                    categorical_slots_dict[slot] = (
                        predictions["cat_slot_status"][slot_idx],
                        predictions["cat_slot_status_p"][slot_idx],
                        service_schema.get_categorical_slot_values(slot)[predictions["cat_slot_value"][slot_idx]],
                    )

                    slot_status = predictions["cat_slot_status"][slot_idx]
                    if slot_status == data_utils.STATUS_DONTCARE:
                        slot_values[slot] = data_utils.STR_DONTCARE
                    elif slot_status == data_utils.STATUS_ACTIVE:
                        value_idx = predictions["cat_slot_value"][slot_idx]
                        slot_values[slot] = service_schema.get_categorical_slot_values(slot)[value_idx]

                if eval_debug:
                    logging.debug(f"Predicted categorical_slots_dict: {categorical_slots_dict}")

                # Non-categorical slots.
<<<<<<< HEAD
                # print(f'non_cat_slot_status: {predictions["noncat_slot_status"]}')
                # print(f'non_cat_slot_status_p: {predictions["noncat_slot_status_p"]}')
=======
                # logging.debug(f'non_cat_slot_status: {predictions["noncat_slot_status"]}')
                # logging.debug(f'non_cat_slot_status_p: {predictions["noncat_slot_status_p"]}')
>>>>>>> 451d8c21
                non_categorical_slots_dict = {}
                predictions["noncat_slot_status_p"] = predictions["noncat_slot_status_p"].cpu().numpy()
                predictions["noncat_slot_status"] = predictions["noncat_slot_status"].cpu().numpy()
                predictions["noncat_slot_p"] = predictions["noncat_slot_p"].cpu().numpy()

                predictions["noncat_alignment_start"] = predictions["noncat_alignment_start"].cpu().numpy()
                predictions["noncat_alignment_end"] = predictions["noncat_alignment_end"].cpu().numpy()

                # for slot_idx, slot in enumerate(service_schema.non_categorical_slots):
<<<<<<< HEAD
                # print(f"noncat_slot_status{non_categorical_slots_dict}")
=======
                # logging.debug(f"noncat_slot_status{non_categorical_slots_dict}")
>>>>>>> 451d8c21

                for slot_idx, slot in enumerate(service_schema.non_categorical_slots):
                    tok_start_idx = predictions["noncat_slot_start"][slot_idx]
                    tok_end_idx = predictions["noncat_slot_end"][slot_idx]
                    ch_start_idx = predictions["noncat_alignment_start"][tok_start_idx]
                    ch_end_idx = predictions["noncat_alignment_end"][tok_end_idx]

                    non_categorical_slots_dict[slot] = (
                        predictions["noncat_slot_status"][slot_idx],
                        predictions["noncat_slot_status_p"][slot_idx],
                        predictions["noncat_slot_p"][slot_idx],
                        (ch_start_idx, ch_end_idx),
                        user_utterance[ch_start_idx - 1 : ch_end_idx]
                        if (ch_start_idx > 0 and ch_end_idx > 0)
                        else system_utterance[-ch_start_idx - 1 : -ch_end_idx],
                    )

                    slot_status = predictions["noncat_slot_status"][slot_idx]
                    if slot_status == data_utils.STATUS_DONTCARE:
                        slot_values[slot] = data_utils.STR_DONTCARE
                    elif slot_status == data_utils.STATUS_ACTIVE:
                        tok_start_idx = predictions["noncat_slot_start"][slot_idx]
                        tok_end_idx = predictions["noncat_slot_end"][slot_idx]
                        ch_start_idx = predictions["noncat_alignment_start"][tok_start_idx]
                        ch_end_idx = predictions["noncat_alignment_end"][tok_end_idx]
<<<<<<< HEAD
                        # print(ch_start_idx, ch_end_idx)
                        # print(f'Active Slot: {slot}')
                        # print(f'{predictions["noncat_slot_p"][slot_idx]}, ({ch_start_idx}, {ch_end_idx}), {user_utterance[ch_start_idx - 1 : ch_end_idx]}')
=======
                        # logging.debug(ch_start_idx, ch_end_idx)
                        # logging.debug(f'Active Slot: {slot}')
                        # logging.debug(f'{predictions["noncat_slot_p"][slot_idx]}, ({ch_start_idx}, {ch_end_idx}), {user_utterance[ch_start_idx - 1 : ch_end_idx]}')
>>>>>>> 451d8c21
                        if ch_start_idx > 0 and ch_end_idx > 0:
                            # Add span from the user utterance.
                            slot_values[slot] = user_utterance[ch_start_idx - 1 : ch_end_idx]
                        # elif ch_start_idx < 0 and ch_end_idx < 0:
                        # Add span from the system utterance.
                        #    slot_values[slot] = system_utterance[-ch_start_idx - 1 : -ch_end_idx]
                        else:
                            if slot in sys_prev_slots[frame["service"]]:
                                if eval_debug:
                                    logging.debug("Sys Ret:", sys_prev_slots[frame["service"]][slot])
                                slot_values[slot] = sys_prev_slots[frame["service"]][slot]
                            # elif ch_start_idx < 0 and ch_end_idx < 0:
                            #     slot_values[slot] = system_utterance[-ch_start_idx - 1 : -ch_end_idx]
                            #     logging.debug("hoooy")

                if eval_debug:
                    logging.debug(f"Predicted non_categorical_slots_dict: {non_categorical_slots_dict}")

                # Create a new dict to avoid overwriting the state in previous turns
                # because of use of same objects.
                state["slot_values"] = {s: [v] for s, v in slot_values.items()}
                frame["state"] = state
                if eval_debug:
                    logging.debug("Predicted state:", state)
    return dialog


def get_predicted_dialog_baseline(dialog, all_predictions, schemas):
    """Update labels in a dialogue based on model predictions.
  Args:
    dialog: A json object containing dialogue whose labels are to be updated.
    all_predictions: A dict mapping prediction name to the predicted value. See
      SchemaGuidedDST class for the contents of this dict.
    schemas: A Schema object wrapping all the schemas for the dataset.
  Returns:
    A json object containing the dialogue with labels predicted by the model.
  """
    # Overwrite the labels in the turn with the predictions from the model. For
    # test set, these labels are missing from the data and hence they are added.
    dialog_id = dialog["dialogue_id"]
    # The slot values tracked for each service.
    all_slot_values = collections.defaultdict(dict)
    for turn_idx, turn in enumerate(dialog["turns"]):
        if turn["speaker"] == "USER":
            user_utterance = turn["utterance"]
            system_utterance = dialog["turns"][turn_idx - 1]["utterance"] if turn_idx else ""
            turn_id = "{:02d}".format(turn_idx)
            for frame in turn["frames"]:
                predictions = all_predictions[(dialog_id, turn_id, frame["service"])]
                slot_values = all_slot_values[frame["service"]]
                service_schema = schemas.get_service_schema(frame["service"])
                # Remove the slot spans and state if present.
                frame.pop("slots", None)
                frame.pop("state", None)

                # The baseline model doesn't predict slot spans. Only state predictions
                # are added.
                state = {}

                # Add prediction for active intent. Offset is subtracted to account for
                # NONE intent.
                active_intent_id = predictions["intent_status"]
                state["active_intent"] = (
                    service_schema.get_intent_from_id(active_intent_id - 1) if active_intent_id else "NONE"
                )

                # Add prediction for requested slots.
                requested_slots = []
                for slot_idx, slot in enumerate(service_schema.slots):
                    if predictions["req_slot_status"][slot_idx] > REQ_SLOT_THRESHOLD:
                        requested_slots.append(slot)
                state["requested_slots"] = requested_slots

                # Add prediction for user goal (slot values).
                # Categorical slots.
                for slot_idx, slot in enumerate(service_schema.categorical_slots):
                    slot_status = predictions["cat_slot_status"][slot_idx]
                    if slot_status == data_utils.STATUS_DONTCARE:
                        slot_values[slot] = data_utils.STR_DONTCARE
                    elif slot_status == data_utils.STATUS_ACTIVE:
                        value_idx = predictions["cat_slot_value"][slot_idx]
                        slot_values[slot] = service_schema.get_categorical_slot_values(slot)[value_idx]
                # Non-categorical slots.
                for slot_idx, slot in enumerate(service_schema.non_categorical_slots):
                    slot_status = predictions["noncat_slot_status"][slot_idx]
                    if slot_status == data_utils.STATUS_DONTCARE:
                        slot_values[slot] = data_utils.STR_DONTCARE
                    elif slot_status == data_utils.STATUS_ACTIVE:
                        tok_start_idx = predictions["noncat_slot_start"][slot_idx]
                        tok_end_idx = predictions["noncat_slot_end"][slot_idx]
                        ch_start_idx = predictions["noncat_alignment_start"][tok_start_idx]
                        ch_end_idx = predictions["noncat_alignment_end"][tok_end_idx]
                        if ch_start_idx < 0 and ch_end_idx < 0:
                            # Add span from the system utterance.
                            slot_values[slot] = system_utterance[-ch_start_idx - 1 : -ch_end_idx]
                        elif ch_start_idx > 0 and ch_end_idx > 0:
                            # Add span from the user utterance.
                            slot_values[slot] = user_utterance[ch_start_idx - 1 : ch_end_idx]
                # Create a new dict to avoid overwriting the state in previous turns
                # because of use of same objects.
                state["slot_values"] = {s: [v] for s, v in slot_values.items()}
                frame["state"] = state
    return dialog


def write_predictions_to_file(predictions, input_json_files, schema_json_file, output_dir, state_tracker, eval_debug):
    """Write the predicted dialogues as json files.

  Args:
    predictions: An iterator containing model predictions. This is the output of
      the predict method in the estimator.
    input_json_files: A list of json paths containing the dialogues to run
      inference on.
    schema_json_file: Path for the json file containing the schemas.
    output_dir: The directory where output json files will be created.
  """
    nemo.logging.info(f"Writing predictions to {output_dir} started.")
    schemas = schema.Schema(schema_json_file)
    # Index all predictions.
    all_predictions = {}
    for idx, prediction in enumerate(predictions):
        if not prediction["is_real_example"]:
            continue
        _, dialog_id, turn_id, service_name = prediction['example_id'].split('-')
        all_predictions[(dialog_id, turn_id, service_name)] = prediction
    nemo.logging.info(f'Predictions for {idx} examples are getting processed.')

    # Read each input file and write its predictions.
    for input_file_path in input_json_files:
        with open(input_file_path) as f:
            dialogs = json.load(f)
            nemo.logging.info(f'{input_file_path} file is loaded')
            pred_dialogs = []
            for d in dialogs:
                if state_tracker == 'baseline':
                    pred_dialog = get_predicted_dialog_baseline(d, all_predictions, schemas)
                elif state_tracker == 'ret_sys_act':
                    pred_dialog = get_predicted_dialog_ret_sys_act(d, all_predictions, schemas, eval_debug)
                else:
                    raise ValueError(f"tracker_mode {state_tracker} is not defined.")
                pred_dialogs.append(pred_dialog)
            f.close()
        input_file_name = os.path.basename(input_file_path)
        output_file_path = os.path.join(output_dir, input_file_name)
        with open(output_file_path, "w") as f:
            json.dump(pred_dialogs, f, indent=2, separators=(",", ": "), sort_keys=True)
            f.close()<|MERGE_RESOLUTION|>--- conflicted
+++ resolved
@@ -113,13 +113,8 @@
                     logging.debug(f"Predicted categorical_slots_dict: {categorical_slots_dict}")
 
                 # Non-categorical slots.
-<<<<<<< HEAD
-                # print(f'non_cat_slot_status: {predictions["noncat_slot_status"]}')
-                # print(f'non_cat_slot_status_p: {predictions["noncat_slot_status_p"]}')
-=======
                 # logging.debug(f'non_cat_slot_status: {predictions["noncat_slot_status"]}')
                 # logging.debug(f'non_cat_slot_status_p: {predictions["noncat_slot_status_p"]}')
->>>>>>> 451d8c21
                 non_categorical_slots_dict = {}
                 predictions["noncat_slot_status_p"] = predictions["noncat_slot_status_p"].cpu().numpy()
                 predictions["noncat_slot_status"] = predictions["noncat_slot_status"].cpu().numpy()
@@ -129,11 +124,7 @@
                 predictions["noncat_alignment_end"] = predictions["noncat_alignment_end"].cpu().numpy()
 
                 # for slot_idx, slot in enumerate(service_schema.non_categorical_slots):
-<<<<<<< HEAD
-                # print(f"noncat_slot_status{non_categorical_slots_dict}")
-=======
                 # logging.debug(f"noncat_slot_status{non_categorical_slots_dict}")
->>>>>>> 451d8c21
 
                 for slot_idx, slot in enumerate(service_schema.non_categorical_slots):
                     tok_start_idx = predictions["noncat_slot_start"][slot_idx]
@@ -159,15 +150,9 @@
                         tok_end_idx = predictions["noncat_slot_end"][slot_idx]
                         ch_start_idx = predictions["noncat_alignment_start"][tok_start_idx]
                         ch_end_idx = predictions["noncat_alignment_end"][tok_end_idx]
-<<<<<<< HEAD
-                        # print(ch_start_idx, ch_end_idx)
-                        # print(f'Active Slot: {slot}')
-                        # print(f'{predictions["noncat_slot_p"][slot_idx]}, ({ch_start_idx}, {ch_end_idx}), {user_utterance[ch_start_idx - 1 : ch_end_idx]}')
-=======
                         # logging.debug(ch_start_idx, ch_end_idx)
                         # logging.debug(f'Active Slot: {slot}')
                         # logging.debug(f'{predictions["noncat_slot_p"][slot_idx]}, ({ch_start_idx}, {ch_end_idx}), {user_utterance[ch_start_idx - 1 : ch_end_idx]}')
->>>>>>> 451d8c21
                         if ch_start_idx > 0 and ch_end_idx > 0:
                             # Add span from the user utterance.
                             slot_values[slot] = user_utterance[ch_start_idx - 1 : ch_end_idx]
